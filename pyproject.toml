[project]
name = "openai-guardrails"
version = "0.1.4"
description = "OpenAI Guardrails: A framework for building safe and reliable AI systems."
readme = "README.md"
requires-python = ">=3.11"
license = "MIT"
authors = [{ name = "OpenAI", email = "support@openai.com" }]
dependencies = [
    "openai>=1.75.0",
    "pydantic>=2.11.3",
    "openai-agents>=0.3.3",
    "pip>=25.0.1",
    "presidio-analyzer>=2.2.360",
<<<<<<< HEAD
    "presidio-anonymizer>=2.2.360",
=======
    "thinc>=8.3.6",
>>>>>>> d2ba5952
]
classifiers = [
  "Typing :: Typed",
  "Intended Audience :: Developers",
  "Programming Language :: Python :: 3",
  "Programming Language :: Python :: 3.11",
  "Programming Language :: Python :: 3.12",
  "Programming Language :: Python :: 3.13",
  "Intended Audience :: Developers",
  "Operating System :: OS Independent",
  "Topic :: Software Development :: Libraries :: Python Modules",
  "License :: OSI Approved :: MIT License",
]

[project.urls]
Homepage = "https://openai.github.io/openai-guardrails-python/"
Repository = "https://github.com/openai/openai-guardrails-python"

[project.optional-dependencies]
examples = [
    "pillow>=11.2.1",
    "rich>=14.0.0",
]
benchmark = [
    "numpy>=1.24.0",
    "scikit-learn>=1.3.0",
    "matplotlib>=3.7.0",
    "seaborn>=0.12.0",
    "pandas>=2.0.0",
]

[dependency-groups]
dev = [
  "mypy>=1.15.0",
  "ruff>=0.11.8",
  "pytest>=8.3.5",
  "pytest-asyncio>=0.26.0",
  "pyright>=1.1.400",
  "types-tqdm>=4.67.0.20250516",
  "mkdocs>=1.6.1",
  "mkdocs-material>=9.6.14",
  "mkdocstrings[python]>=0.29.1",
  "mkdocs-static-i18n>=1.3.0",
  "pymdown-extensions>=10.0.0",
  "coverage>=7.8.0",
  "hypothesis>=6.131.20",
  "pytest-cov>=6.3.0",
]

[tool.uv.workspace]
members = ["mcp_server"]

[tool.uv.sources]
guardrails = { workspace = true }

[build-system]
requires = ["hatchling"]
build-backend = "hatchling.build"

[tool.hatch.build.targets.wheel]
packages = ["src/guardrails"]

[project.scripts]
guardrails = "guardrails.cli:main"
guardrails-evals = "guardrails.evals.guardrail_evals:main"

[tool.ruff]
line-length = 150
target-version = "py311"

[tool.ruff.lint]
select = [
  "E",  # pycodestyle errors
  "W",  # pycodestyle warnings
  "F",  # pyflakes
  "I",  # isort
  "B",  # flake8-bugbear
  "C4", # flake8-comprehensions
  "UP", # pyupgrade
  "D",  # pydocstyle
]
isort = { combine-as-imports = true, known-first-party = ["guardrails"] }

[tool.ruff.lint.pydocstyle]
convention = "google"

[tool.ruff.lint.extend-per-file-ignores]
"tests/**" = ["E501", "D100", "D103", "D104"]
"examples/**" = ["D100", "D103", "D104"]

[tool.ruff.format]
docstring-code-format = true

[tool.coverage.run]
source = ["guardrails"]
omit = [
  "src/guardrails/evals/*",
]

[tool.mypy]
strict = true
disallow_incomplete_defs = false
disallow_untyped_defs = false
disallow_untyped_calls = false
exclude = [
  "examples",
  "src/guardrails/evals",
]

[tool.pyright]
ignore = [
  "examples",
  "src/guardrails/evals",
]<|MERGE_RESOLUTION|>--- conflicted
+++ resolved
@@ -12,11 +12,8 @@
     "openai-agents>=0.3.3",
     "pip>=25.0.1",
     "presidio-analyzer>=2.2.360",
-<<<<<<< HEAD
     "presidio-anonymizer>=2.2.360",
-=======
     "thinc>=8.3.6",
->>>>>>> d2ba5952
 ]
 classifiers = [
   "Typing :: Typed",
