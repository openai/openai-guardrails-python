"""Tests for the runtime module."""

from dataclasses import dataclass
from typing import Any, Protocol

import pytest
from hypothesis import given, strategies as st
from pydantic import BaseModel, ValidationError

from guardrails.exceptions import ConfigError, ContextValidationError, GuardrailTripwireTriggered
from guardrails.registry import GuardrailRegistry
from guardrails.runtime import (
    ConfigBundle,
    GuardrailConfig,
    PipelineBundles,
    check_plain_text,
    instantiate_guardrails,
    load_config_bundle,
    load_pipeline_bundles,
    run_guardrails,
)
from guardrails.types import GuardrailResult

THRESHOLD = 2


<<<<<<< HEAD
@pytest.fixture(autouse=True)
def stub_openai_module(monkeypatch: pytest.MonkeyPatch) -> Iterator[types.ModuleType]:
    """Provide a stub ``openai.AsyncOpenAI`` and patch imports in guardrails.*.

    Ensures tests don't require real OPENAI_API_KEY or networked clients.
    """
    module = types.ModuleType("openai")

    class AsyncOpenAI:  # noqa: D401 - simple stub
        """Stubbed AsyncOpenAI client."""

        def __init__(self, **_: object) -> None:
            pass

    module.__dict__["AsyncOpenAI"] = AsyncOpenAI
    # Ensure any downstream import finds our stub module
    monkeypatch.setitem(sys.modules, "openai", module)
    # Also patch already-imported symbols on guardrails modules
    try:
        import guardrails.runtime as gr_runtime  # type: ignore

        monkeypatch.setattr(gr_runtime, "AsyncOpenAI", AsyncOpenAI, raising=False)
    except Exception:
        pass
    try:
        import guardrails.types as gr_types  # type: ignore

        monkeypatch.setattr(gr_types, "AsyncOpenAI", AsyncOpenAI, raising=False)
    except Exception:
        pass
    # Provide dummy API key to satisfy any code paths that inspect env
    monkeypatch.setenv("OPENAI_API_KEY", "test-key")

    yield module
    monkeypatch.delitem(sys.modules, "openai", raising=False)


=======
>>>>>>> b2d7a813
class LenCfg(BaseModel):
    """Configuration specifying length threshold."""

    threshold: int


class CtxProto(Protocol):
    """Protocol for context object."""

    user: str


def len_check(ctx: CtxProto, data: str, config: LenCfg) -> GuardrailResult:
    """Return result triggered when ``data`` length exceeds threshold."""
    _ = ctx
    return GuardrailResult(tripwire_triggered=len(data) > config.threshold)


def no_ctx_len_check(ctx: Any, data: str, config: LenCfg) -> GuardrailResult:
    """Return result triggered when ``data`` length exceeds threshold."""
    _ = ctx
    return GuardrailResult(tripwire_triggered=len(data) > config.threshold)


def build_registry() -> GuardrailRegistry:
    """Return registry with length guard registered."""
    registry = GuardrailRegistry()
    registry.register(
        name="len",
        check_fn=len_check,
        description="length guard",
        media_type="text/plain",
    )
    registry.register(
        name="no ctx len",
        check_fn=no_ctx_len_check,
        description="no ctx length guard",
        media_type="text/plain",
    )
    return registry


@dataclass
class Ctx:
    """Minimal context containing ``user`` field."""

    user: str
    foo: str = "unused"


def test_load_config_bundle_dict_roundtrip() -> None:
    """Dict input converts to ConfigBundle."""
    bundle = load_config_bundle({"version": 1, "guardrails": []})
    assert isinstance(bundle, ConfigBundle)  # noqa: S101
    assert bundle.guardrails == []  # noqa: S101


def test_load_config_bundle_errors_on_invalid_dict() -> None:
    """Invalid structure raises ValidationError."""
    with pytest.raises(ValidationError):
        load_config_bundle({"version": 1})


@given(st.text())
def test_load_config_bundle_plain_string_invalid(text: str) -> None:
    """Plain strings are rejected."""
    with pytest.raises(ConfigError):
        load_config_bundle(text)  # type: ignore[arg-type]


def test_load_pipeline_bundles_dict_roundtrip() -> None:
    """Dict input converts to PipelineBundles with all stages."""
    bundle = load_pipeline_bundles(
        {
            "version": 1,
            "pre_flight": {"version": 1, "guardrails": []},
            "input": {"version": 1, "guardrails": []},
            "output": {"version": 1, "guardrails": []},
        }
    )
    assert isinstance(bundle, PipelineBundles)  # noqa: S101
    assert bundle.pre_flight is not None and bundle.pre_flight.guardrails == []  # noqa: S101
    assert bundle.input is not None and bundle.input.guardrails == []  # noqa: S101
    assert bundle.output is not None and bundle.output.guardrails == []  # noqa: S101


def test_load_pipeline_bundles_single_stage() -> None:
    """Dict input converts to PipelineBundles with just output stage."""
    bundle = load_pipeline_bundles(
        {
            "version": 1,
            "output": {"version": 1, "guardrails": []},
        }
    )
    assert isinstance(bundle, PipelineBundles)  # noqa: S101
    assert bundle.pre_flight is None  # noqa: S101
    assert bundle.input is None  # noqa: S101
    assert bundle.output is not None and bundle.output.guardrails == []  # noqa: S101
    assert len(bundle.stages()) == 1  # noqa: S101


def test_load_pipeline_bundles_no_stages() -> None:
    """PipelineBundles requires at least one stage."""
    with pytest.raises(ValueError, match="At least one stage"):
        load_pipeline_bundles({"version": 1})


def test_load_pipeline_bundles_errors_on_invalid_dict() -> None:
    """Invalid structure raises ValidationError."""
    with pytest.raises(ValidationError):
        load_pipeline_bundles({"version": 1, "invalid": "field"})


@given(st.text())
def test_load_pipeline_bundles_plain_string_invalid(text: str) -> None:
    """Plain strings are rejected."""
    with pytest.raises(ConfigError):
        load_pipeline_bundles(text)  # type: ignore[arg-type]


def test_instantiate_guardrails_happy_path() -> None:
    """Config data is validated and bound."""
    registry = build_registry()
    bundle = ConfigBundle(
        guardrails=[GuardrailConfig(name="len", config={"threshold": THRESHOLD})],
        version=1,
    )
    guardrails = instantiate_guardrails(bundle, registry)
    assert guardrails[0].config.threshold == THRESHOLD  # noqa: S101


def test_instantiate_guardrails_invalid_config() -> None:
    """Missing config fields raise ConfigError."""
    registry = build_registry()
    bundle = ConfigBundle(
        guardrails=[GuardrailConfig(name="len", config={})],
        version=1,
    )
    with pytest.raises(ConfigError):
        instantiate_guardrails(bundle, registry)


@pytest.mark.asyncio
async def test_run_guardrails_suppresses_tripwire_if_requested() -> None:
    """Tripwire results are returned but do not raise if suppression is enabled."""
    registry = build_registry()
    bundle = ConfigBundle(
        guardrails=[GuardrailConfig(name="len", config={"threshold": 0})],
        version=1,
    )
    guardrails = instantiate_guardrails(bundle, registry)
    results = await run_guardrails(
        ctx=Ctx("me"),
        data="trigger",
        media_type="text/plain",
        guardrails=guardrails,
        suppress_tripwire=True,
    )
    assert results[0].tripwire_triggered  # noqa: S101


@pytest.mark.asyncio
async def test_run_guardrails_raises_on_tripwire_by_default() -> None:
    """Tripwire results should raise exception by default."""
    registry = build_registry()
    bundle = ConfigBundle(
        guardrails=[GuardrailConfig(name="len", config={"threshold": 0})],
        version=1,
    )
    guardrails = instantiate_guardrails(bundle, registry)
    with pytest.raises(GuardrailTripwireTriggered):
        await run_guardrails(
            ctx=Ctx("me"),
            data="trigger",
            media_type="text/plain",
            guardrails=guardrails,
        )


@pytest.mark.asyncio
async def test_run_guardrails_with_handler_and_context() -> None:
    """Results flow through handler when no tripwire triggers."""
    registry = build_registry()
    bundle = ConfigBundle(
        guardrails=[GuardrailConfig(name="len", config={"threshold": 10})],
        version=1,
    )
    guardrails = instantiate_guardrails(bundle, registry)
    captured: list[GuardrailResult] = []

    async def handler(result: GuardrailResult) -> None:
        captured.append(result)

    results = await run_guardrails(
        ctx=Ctx("me"),
        data="ok",
        media_type="text/plain",
        guardrails=guardrails,
        result_handler=handler,
    )
    assert len(results) == 1  # noqa: S101
    assert captured == results  # noqa: S101


@pytest.mark.asyncio
async def test_context_validation_failure() -> None:
    """Invalid context is rejected."""
    registry = build_registry()
    bundle = ConfigBundle(
        guardrails=[GuardrailConfig(name="len", config={"threshold": 10})],
        version=1,
    )
    guardrails = instantiate_guardrails(bundle, registry)

    class BadCtx:
        pass

    with pytest.raises(ContextValidationError):
        await run_guardrails(
            ctx=BadCtx(),
            data="data",
            media_type="text/plain",
            guardrails=guardrails,
        )


@pytest.mark.asyncio
async def test_check_plain_text_integration(tmp_path) -> None:
    """End-to-end helper returns results for text input."""
    registry = build_registry()
    print("registry", registry)
    bundle = ConfigBundle(
        guardrails=[GuardrailConfig(name="len", config={"threshold": THRESHOLD})],
        version=1,
    )

    cfg_dir = tmp_path / "cfg"
    cfg_dir.mkdir()
    bundle_path = cfg_dir / "bundle.json"
    bundle_path.write_text(bundle.model_dump_json())
    result = await check_plain_text("hi", bundle_path, registry=registry, ctx=Ctx("me"))
    assert len(result) == 1  # noqa: S101


@pytest.mark.asyncio
async def test_check_plain_text_uses_default_context(tmp_path) -> None:
    """check_plain_text uses default fallback context when ctx is None."""
    registry = build_registry()
    bundle = ConfigBundle(
        guardrails=[GuardrailConfig(name="no ctx len", config={"threshold": 5})],
        version=1,
    )

    cfg_dir = tmp_path / "config"
    cfg_dir.mkdir()
    path = cfg_dir / "bundle.json"
    path.write_text(bundle.model_dump_json())

    # This should not raise even with ctx=None
    results = await check_plain_text("short", path, registry=registry, ctx=None)
    assert len(results) == 1  # noqa: S101
    assert isinstance(results[0], GuardrailResult)  # noqa: S101<|MERGE_RESOLUTION|>--- conflicted
+++ resolved
@@ -24,7 +24,6 @@
 THRESHOLD = 2
 
 
-<<<<<<< HEAD
 @pytest.fixture(autouse=True)
 def stub_openai_module(monkeypatch: pytest.MonkeyPatch) -> Iterator[types.ModuleType]:
     """Provide a stub ``openai.AsyncOpenAI`` and patch imports in guardrails.*.
@@ -62,8 +61,6 @@
     monkeypatch.delitem(sys.modules, "openai", raising=False)
 
 
-=======
->>>>>>> b2d7a813
 class LenCfg(BaseModel):
     """Configuration specifying length threshold."""
 
