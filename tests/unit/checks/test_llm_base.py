"""Tests for LLM-based guardrail helpers."""

from __future__ import annotations

import json
from types import SimpleNamespace
from typing import Any

import pytest

from guardrails.checks.text import llm_base
from guardrails.checks.text.llm_base import (
    LLMConfig,
    LLMErrorOutput,
    LLMOutput,
<<<<<<< HEAD
    _build_analysis_payload,
=======
    LLMReasoningOutput,
>>>>>>> 92246d9f
    _build_full_prompt,
    _strip_json_code_fence,
    create_llm_check_fn,
    run_llm,
)
from guardrails.types import GuardrailResult, TokenUsage


def _mock_token_usage() -> TokenUsage:
    """Return a mock TokenUsage for tests."""
    return TokenUsage(prompt_tokens=100, completion_tokens=50, total_tokens=150)


def _mock_usage_object() -> SimpleNamespace:
    """Return a mock usage object for fake API responses."""
    return SimpleNamespace(prompt_tokens=100, completion_tokens=50, total_tokens=150)


class _FakeCompletions:
    def __init__(self, content: str | None) -> None:
        self._content = content

    async def create(self, **kwargs: Any) -> Any:
        _ = kwargs
        return SimpleNamespace(
            choices=[SimpleNamespace(message=SimpleNamespace(content=self._content))],
            usage=_mock_usage_object(),
        )


class _FakeAsyncClient:
    def __init__(self, content: str | None) -> None:
        self.chat = SimpleNamespace(completions=_FakeCompletions(content))


class _FakeSyncCompletions:
    def __init__(self, content: str | None) -> None:
        self._content = content

    def create(self, **kwargs: Any) -> Any:
        _ = kwargs
        return SimpleNamespace(
            choices=[SimpleNamespace(message=SimpleNamespace(content=self._content))],
            usage=_mock_usage_object(),
        )


class _FakeSyncClient:
    def __init__(self, content: str | None) -> None:
        self.chat = SimpleNamespace(completions=_FakeSyncCompletions(content))


def test_strip_json_code_fence_removes_wrapping() -> None:
    """Valid JSON code fences should be removed."""
    fenced = """```json
{"flagged": false, "confidence": 0.2}
```"""
    assert _strip_json_code_fence(fenced) == '{"flagged": false, "confidence": 0.2}'  # noqa: S101


def test_build_full_prompt_includes_instructions() -> None:
    """Generated prompt should embed system instructions and schema guidance."""
    prompt = _build_full_prompt("Analyze text", LLMOutput)
    assert "Analyze text" in prompt  # noqa: S101
    assert "Respond with a json object" in prompt  # noqa: S101
    assert "flagged" in prompt  # noqa: S101
    assert "confidence" in prompt  # noqa: S101


@pytest.mark.asyncio
async def test_run_llm_returns_valid_output() -> None:
    """run_llm should parse the JSON response into the provided output model."""
    client = _FakeAsyncClient('{"flagged": true, "confidence": 0.9}')
    result, token_usage = await run_llm(
        text="Sensitive text",
        system_prompt="Detect problems.",
        client=client,  # type: ignore[arg-type]
        model="gpt-test",
        output_model=LLMOutput,
    )
    assert isinstance(result, LLMOutput)  # noqa: S101
    assert result.flagged is True and result.confidence == 0.9  # noqa: S101
    # Verify token usage is returned
    assert token_usage.prompt_tokens == 100  # noqa: S101
    assert token_usage.completion_tokens == 50  # noqa: S101
    assert token_usage.total_tokens == 150  # noqa: S101


@pytest.mark.asyncio
async def test_run_llm_supports_sync_clients() -> None:
    """run_llm should invoke synchronous clients without awaiting them."""
    client = _FakeSyncClient('{"flagged": false, "confidence": 0.25}')

    result, token_usage = await run_llm(
        text="General text",
        system_prompt="Assess text.",
        client=client,  # type: ignore[arg-type]
        model="gpt-test",
        output_model=LLMOutput,
    )

    assert isinstance(result, LLMOutput)  # noqa: S101
    assert result.flagged is False and result.confidence == 0.25  # noqa: S101
    # Verify token usage is returned
    assert isinstance(token_usage, TokenUsage)  # noqa: S101


@pytest.mark.asyncio
async def test_run_llm_handles_content_filter_error(monkeypatch: pytest.MonkeyPatch) -> None:
    """Content filter errors should return LLMErrorOutput with flagged=True."""

    class _FailingClient:
        class _Chat:
            class _Completions:
                async def create(self, **kwargs: Any) -> Any:
                    raise RuntimeError("content_filter triggered by provider")

            completions = _Completions()

        chat = _Chat()

    result, token_usage = await run_llm(
        text="Sensitive",
        system_prompt="Detect.",
        client=_FailingClient(),  # type: ignore[arg-type]
        model="gpt-test",
        output_model=LLMOutput,
    )

    assert isinstance(result, LLMErrorOutput)  # noqa: S101
    assert result.flagged is True  # noqa: S101
    assert result.info["third_party_filter"] is True  # noqa: S101
    # Token usage should indicate failure
    assert token_usage.unavailable_reason is not None  # noqa: S101


@pytest.mark.asyncio
async def test_create_llm_check_fn_triggers_on_confident_flag(monkeypatch: pytest.MonkeyPatch) -> None:
    """Generated guardrail function should trip when confidence exceeds the threshold."""

    async def fake_run_llm(
        text: str,
        system_prompt: str,
        client: Any,
        model: str,
        output_model: type[LLMOutput],
        conversation_history: list[dict[str, Any]] | None = None,
        max_turns: int = 10,
    ) -> tuple[LLMOutput, TokenUsage]:
        assert system_prompt == "Check with details"  # noqa: S101
        return LLMOutput(flagged=True, confidence=0.95), _mock_token_usage()

    monkeypatch.setattr(llm_base, "run_llm", fake_run_llm)

    class DetailedConfig(LLMConfig):
        system_prompt_details: str = "details"

    guardrail_fn = create_llm_check_fn(
        name="HighConfidence",
        description="Test guardrail",
        system_prompt="Check with {system_prompt_details}",
        output_model=LLMOutput,
        config_model=DetailedConfig,
    )

    config = DetailedConfig(model="gpt-test", confidence_threshold=0.9)
    context = SimpleNamespace(guardrail_llm="fake-client")

    result = await guardrail_fn(context, "content", config)

    assert isinstance(result, GuardrailResult)  # noqa: S101
    assert result.tripwire_triggered is True  # noqa: S101
    assert result.info["threshold"] == 0.9  # noqa: S101
    # Verify token usage is included in the result
    assert "token_usage" in result.info  # noqa: S101
    assert result.info["token_usage"]["total_tokens"] == 150  # noqa: S101


@pytest.mark.asyncio
async def test_create_llm_check_fn_handles_llm_error(monkeypatch: pytest.MonkeyPatch) -> None:
    """LLM error results should mark execution_failed without triggering tripwire."""
    error_usage = TokenUsage(
        prompt_tokens=None,
        completion_tokens=None,
        total_tokens=None,
        unavailable_reason="LLM call failed",
    )

    async def fake_run_llm(
        text: str,
        system_prompt: str,
        client: Any,
        model: str,
        output_model: type[LLMOutput],
        conversation_history: list[dict[str, Any]] | None = None,
        max_turns: int = 10,
    ) -> tuple[LLMErrorOutput, TokenUsage]:
        return LLMErrorOutput(flagged=False, confidence=0.0, info={"error_message": "timeout"}), error_usage

    monkeypatch.setattr(llm_base, "run_llm", fake_run_llm)

    guardrail_fn = create_llm_check_fn(
        name="Resilient",
        description="Test guardrail",
        system_prompt="Prompt",
    )

    config = LLMConfig(model="gpt-test", confidence_threshold=0.5)
    context = SimpleNamespace(guardrail_llm="fake-client")
    result = await guardrail_fn(context, "text", config)

    assert result.tripwire_triggered is False  # noqa: S101
    assert result.execution_failed is True  # noqa: S101
    assert "timeout" in str(result.original_exception)  # noqa: S101
    # Verify token usage is included even in error results
    assert "token_usage" in result.info  # noqa: S101


<<<<<<< HEAD
# ==================== Multi-Turn Functionality Tests ====================


def test_llm_config_has_max_turns_field() -> None:
    """LLMConfig should have max_turns field with default of 10."""
    config = LLMConfig(model="gpt-test")
    assert config.max_turns == 10  # noqa: S101


def test_llm_config_max_turns_can_be_set() -> None:
    """LLMConfig.max_turns should be configurable."""
    config = LLMConfig(model="gpt-test", max_turns=5)
    assert config.max_turns == 5  # noqa: S101


def test_llm_config_max_turns_minimum_is_one() -> None:
    """LLMConfig.max_turns should have minimum value of 1."""
    from pydantic import ValidationError

    with pytest.raises(ValidationError):
        LLMConfig(model="gpt-test", max_turns=0)


def test_build_analysis_payload_formats_correctly() -> None:
    """_build_analysis_payload should create JSON with conversation and latest_input."""
    conversation_history = [
        {"role": "user", "content": "Hello"},
        {"role": "assistant", "content": "Hi there!"},
    ]
    latest_input = "What's the weather?"

    payload_str = _build_analysis_payload(conversation_history, latest_input, max_turns=10)
    payload = json.loads(payload_str)

    assert payload["conversation"] == conversation_history  # noqa: S101
    assert payload["latest_input"] == "What's the weather?"  # noqa: S101


def test_build_analysis_payload_trims_to_max_turns() -> None:
    """_build_analysis_payload should trim conversation to max_turns."""
    conversation_history = [
        {"role": "user", "content": f"Message {i}"} for i in range(15)
    ]

    payload_str = _build_analysis_payload(conversation_history, "latest", max_turns=5)
    payload = json.loads(payload_str)

    # Should only have the last 5 turns
    assert len(payload["conversation"]) == 5  # noqa: S101
    assert payload["conversation"][0]["content"] == "Message 10"  # noqa: S101
    assert payload["conversation"][4]["content"] == "Message 14"  # noqa: S101


def test_build_analysis_payload_handles_none_conversation() -> None:
    """_build_analysis_payload should handle None conversation gracefully."""
    payload_str = _build_analysis_payload(None, "latest input", max_turns=10)
    payload = json.loads(payload_str)

    assert payload["conversation"] == []  # noqa: S101
    assert payload["latest_input"] == "latest input"  # noqa: S101


def test_build_analysis_payload_handles_empty_conversation() -> None:
    """_build_analysis_payload should handle empty conversation list."""
    payload_str = _build_analysis_payload([], "latest input", max_turns=10)
    payload = json.loads(payload_str)

    assert payload["conversation"] == []  # noqa: S101
    assert payload["latest_input"] == "latest input"  # noqa: S101


def test_build_analysis_payload_strips_whitespace() -> None:
    """_build_analysis_payload should strip whitespace from latest_input."""
    payload_str = _build_analysis_payload([], "  trimmed text  ", max_turns=10)
    payload = json.loads(payload_str)

    assert payload["latest_input"] == "trimmed text"  # noqa: S101


class _FakeCompletionsCapture:
    """Captures the messages sent to the LLM for verification."""

    def __init__(self, content: str | None) -> None:
        self._content = content
        self.captured_messages: list[dict[str, str]] | None = None

    async def create(self, **kwargs: Any) -> Any:
        self.captured_messages = kwargs.get("messages")
        return SimpleNamespace(
            choices=[SimpleNamespace(message=SimpleNamespace(content=self._content))],
            usage=_mock_usage_object(),
        )


class _FakeAsyncClientCapture:
    """Fake client that captures messages for testing."""

    def __init__(self, content: str | None) -> None:
        self._completions = _FakeCompletionsCapture(content)
        self.chat = SimpleNamespace(completions=self._completions)

    @property
    def captured_messages(self) -> list[dict[str, str]] | None:
        return self._completions.captured_messages


@pytest.mark.asyncio
async def test_run_llm_single_turn_without_conversation() -> None:
    """run_llm without conversation_history should use single-turn format."""
    client = _FakeAsyncClientCapture('{"flagged": false, "confidence": 0.1}')

    await run_llm(
        text="Test input",
        system_prompt="Analyze.",
        client=client,  # type: ignore[arg-type]
        model="gpt-test",
        output_model=LLMOutput,
        conversation_history=None,
        max_turns=10,
    )

    # Should use single-turn format "# Text\n\n..."
    user_message = client.captured_messages[1]["content"]
    assert user_message.startswith("# Text")  # noqa: S101
    assert "Test input" in user_message  # noqa: S101
    # Should NOT have JSON payload format
    assert "latest_input" not in user_message  # noqa: S101


@pytest.mark.asyncio
async def test_run_llm_single_turn_with_max_turns_one() -> None:
    """run_llm with max_turns=1 should use single-turn format even with conversation."""
    client = _FakeAsyncClientCapture('{"flagged": false, "confidence": 0.1}')
    conversation_history = [
        {"role": "user", "content": "Previous message"},
        {"role": "assistant", "content": "Previous response"},
    ]

    await run_llm(
        text="Test input",
        system_prompt="Analyze.",
        client=client,  # type: ignore[arg-type]
        model="gpt-test",
        output_model=LLMOutput,
        conversation_history=conversation_history,
        max_turns=1,  # Single-turn mode
    )

    # Should use single-turn format "# Text\n\n..."
    user_message = client.captured_messages[1]["content"]
    assert user_message.startswith("# Text")  # noqa: S101
    assert "Test input" in user_message  # noqa: S101
    # Should NOT have JSON payload format
    assert "latest_input" not in user_message  # noqa: S101


@pytest.mark.asyncio
async def test_run_llm_multi_turn_with_conversation() -> None:
    """run_llm with conversation_history and max_turns>1 should use multi-turn format."""
    client = _FakeAsyncClientCapture('{"flagged": false, "confidence": 0.1}')
    conversation_history = [
        {"role": "user", "content": "Previous message"},
        {"role": "assistant", "content": "Previous response"},
    ]

    await run_llm(
        text="Test input",
        system_prompt="Analyze.",
        client=client,  # type: ignore[arg-type]
        model="gpt-test",
        output_model=LLMOutput,
        conversation_history=conversation_history,
        max_turns=10,
    )

    # Should use multi-turn format "# Analysis Input\n\n..."
    user_message = client.captured_messages[1]["content"]
    assert user_message.startswith("# Analysis Input")  # noqa: S101
    # Should have JSON payload format
    assert "latest_input" in user_message  # noqa: S101
    assert "conversation" in user_message  # noqa: S101
    # Parse the JSON to verify structure
    json_start = user_message.find("{")
    payload = json.loads(user_message[json_start:])
    assert payload["latest_input"] == "Test input"  # noqa: S101
    assert len(payload["conversation"]) == 2  # noqa: S101


@pytest.mark.asyncio
async def test_run_llm_empty_conversation_uses_single_turn() -> None:
    """run_llm with empty conversation_history should use single-turn format."""
    client = _FakeAsyncClientCapture('{"flagged": false, "confidence": 0.1}')

    await run_llm(
        text="Test input",
        system_prompt="Analyze.",
        client=client,  # type: ignore[arg-type]
        model="gpt-test",
        output_model=LLMOutput,
        conversation_history=[],  # Empty list
        max_turns=10,
    )

    # Should use single-turn format
    user_message = client.captured_messages[1]["content"]
    assert user_message.startswith("# Text")  # noqa: S101
    assert "latest_input" not in user_message  # noqa: S101


@pytest.mark.asyncio
async def test_create_llm_check_fn_extracts_conversation_history(monkeypatch: pytest.MonkeyPatch) -> None:
    """Factory-created guardrail should extract conversation history from context."""
    captured_args: dict[str, Any] = {}
=======
@pytest.mark.asyncio
async def test_create_llm_check_fn_uses_reasoning_output_when_enabled(monkeypatch: pytest.MonkeyPatch) -> None:
    """When include_reasoning=True and no output_model provided, should use LLMReasoningOutput."""
    recorded_output_model: type[LLMOutput] | None = None
>>>>>>> 92246d9f

    async def fake_run_llm(
        text: str,
        system_prompt: str,
        client: Any,
        model: str,
        output_model: type[LLMOutput],
<<<<<<< HEAD
        conversation_history: list[dict[str, Any]] | None = None,
        max_turns: int = 10,
    ) -> tuple[LLMOutput, TokenUsage]:
        captured_args["conversation_history"] = conversation_history
        captured_args["max_turns"] = max_turns
        return LLMOutput(flagged=False, confidence=0.1), _mock_token_usage()

    monkeypatch.setattr(llm_base, "run_llm", fake_run_llm)

    guardrail_fn = create_llm_check_fn(
        name="ConvoTest",
        description="Test guardrail",
        system_prompt="Prompt",
    )

    # Create context with conversation history
    conversation = [
        {"role": "user", "content": "Hello"},
        {"role": "assistant", "content": "Hi!"},
    ]

    class ContextWithHistory:
        guardrail_llm = "fake-client"

        def get_conversation_history(self) -> list:
            return conversation

    config = LLMConfig(model="gpt-test", max_turns=5)
    await guardrail_fn(ContextWithHistory(), "text", config)

    # Verify conversation history was passed to run_llm
    assert captured_args["conversation_history"] == conversation  # noqa: S101
    assert captured_args["max_turns"] == 5  # noqa: S101


@pytest.mark.asyncio
async def test_create_llm_check_fn_handles_missing_conversation_history(monkeypatch: pytest.MonkeyPatch) -> None:
    """Factory-created guardrail should handle context without get_conversation_history."""
    captured_args: dict[str, Any] = {}
=======
    ) -> tuple[LLMOutput, TokenUsage]:
        nonlocal recorded_output_model
        recorded_output_model = output_model
        # Return the appropriate type based on what was requested
        if output_model == LLMReasoningOutput:
            return LLMReasoningOutput(flagged=True, confidence=0.8, reason="Test reason"), _mock_token_usage()
        return LLMOutput(flagged=True, confidence=0.8), _mock_token_usage()

    monkeypatch.setattr(llm_base, "run_llm", fake_run_llm)

    # Don't provide output_model - should default to LLMReasoningOutput
    guardrail_fn = create_llm_check_fn(
        name="TestGuardrailWithReasoning",
        description="Test",
        system_prompt="Test prompt",
    )

    # Test with include_reasoning=True explicitly enabled
    config = LLMConfig(model="gpt-test", confidence_threshold=0.5, include_reasoning=True)
    context = SimpleNamespace(guardrail_llm="fake-client")
    result = await guardrail_fn(context, "test", config)

    assert recorded_output_model == LLMReasoningOutput  # noqa: S101
    assert result.info["reason"] == "Test reason"  # noqa: S101


@pytest.mark.asyncio
async def test_create_llm_check_fn_uses_base_model_without_reasoning(monkeypatch: pytest.MonkeyPatch) -> None:
    """When include_reasoning=False, should use base LLMOutput without reasoning fields."""
    recorded_output_model: type[LLMOutput] | None = None
>>>>>>> 92246d9f

    async def fake_run_llm(
        text: str,
        system_prompt: str,
        client: Any,
        model: str,
        output_model: type[LLMOutput],
<<<<<<< HEAD
        conversation_history: list[dict[str, Any]] | None = None,
        max_turns: int = 10,
    ) -> tuple[LLMOutput, TokenUsage]:
        captured_args["conversation_history"] = conversation_history
        return LLMOutput(flagged=False, confidence=0.1), _mock_token_usage()

    monkeypatch.setattr(llm_base, "run_llm", fake_run_llm)

    guardrail_fn = create_llm_check_fn(
        name="NoConvoTest",
        description="Test guardrail",
        system_prompt="Prompt",
    )

    # Context without get_conversation_history method
    context = SimpleNamespace(guardrail_llm="fake-client")
    config = LLMConfig(model="gpt-test")
    await guardrail_fn(context, "text", config)

    # Should pass empty list when no conversation history
    assert captured_args["conversation_history"] == []  # noqa: S101


@pytest.mark.asyncio
async def test_run_llm_strips_whitespace_in_single_turn_mode() -> None:
    """run_llm should strip whitespace from input in single-turn mode."""
    client = _FakeAsyncClientCapture('{"flagged": false, "confidence": 0.1}')

    await run_llm(
        text="  Test input with whitespace  \n",
        system_prompt="Analyze.",
        client=client,  # type: ignore[arg-type]
        model="gpt-test",
        output_model=LLMOutput,
        conversation_history=None,
        max_turns=10,
    )

    # Should strip whitespace in single-turn mode
    user_message = client.captured_messages[1]["content"]
    assert "# Text\n\nTest input with whitespace" in user_message  # noqa: S101
    assert "  Test input" not in user_message  # noqa: S101


@pytest.mark.asyncio
async def test_run_llm_strips_whitespace_in_multi_turn_mode() -> None:
    """run_llm should strip whitespace from input in multi-turn mode."""
    client = _FakeAsyncClientCapture('{"flagged": false, "confidence": 0.1}')
    conversation_history = [
        {"role": "user", "content": "Previous message"},
    ]

    await run_llm(
        text="  Test input with whitespace  \n",
        system_prompt="Analyze.",
        client=client,  # type: ignore[arg-type]
        model="gpt-test",
        output_model=LLMOutput,
        conversation_history=conversation_history,
        max_turns=10,
    )

    # Should strip whitespace in multi-turn mode
    user_message = client.captured_messages[1]["content"]
    json_start = user_message.find("{")
    payload = json.loads(user_message[json_start:])
    assert payload["latest_input"] == "Test input with whitespace"  # noqa: S101
=======
    ) -> tuple[LLMOutput, TokenUsage]:
        nonlocal recorded_output_model
        recorded_output_model = output_model
        # Return the appropriate type based on what was requested
        if output_model == LLMReasoningOutput:
            return LLMReasoningOutput(flagged=True, confidence=0.8, reason="Test reason"), _mock_token_usage()
        return LLMOutput(flagged=True, confidence=0.8), _mock_token_usage()

    monkeypatch.setattr(llm_base, "run_llm", fake_run_llm)

    # Don't provide output_model - should use base LLMOutput when reasoning disabled
    guardrail_fn = create_llm_check_fn(
        name="TestGuardrailWithoutReasoning",
        description="Test",
        system_prompt="Test prompt",
    )

    # Test with include_reasoning=False
    config = LLMConfig(model="gpt-test", confidence_threshold=0.5, include_reasoning=False)
    context = SimpleNamespace(guardrail_llm="fake-client")
    result = await guardrail_fn(context, "test", config)

    assert recorded_output_model == LLMOutput  # noqa: S101
    assert "reason" not in result.info  # noqa: S101
    assert result.info["flagged"] is True  # noqa: S101
    assert result.info["confidence"] == 0.8  # noqa: S101


@pytest.mark.asyncio
async def test_run_llm_handles_empty_response_with_reasoning_output(monkeypatch: pytest.MonkeyPatch) -> None:
    """When response content is empty, should return base LLMOutput even if output_model is LLMReasoningOutput."""
    from types import SimpleNamespace

    from guardrails.checks.text.llm_base import LLMReasoningOutput, run_llm

    # Mock response with empty content
    mock_response = SimpleNamespace(
        choices=[SimpleNamespace(message=SimpleNamespace(content=""))],
        usage=SimpleNamespace(prompt_tokens=10, completion_tokens=0, total_tokens=10),
    )

    async def fake_request_chat_completion(**kwargs: Any) -> Any:  # noqa: ARG001
        return mock_response

    monkeypatch.setattr(llm_base, "_request_chat_completion", fake_request_chat_completion)

    # Call run_llm with LLMReasoningOutput (which requires a reason field)
    result, token_usage = await run_llm(
        text="test input",
        system_prompt="test prompt",
        client=SimpleNamespace(),  # type: ignore[arg-type]
        model="gpt-test",
        output_model=LLMReasoningOutput,
    )

    # Should return LLMOutput (not LLMReasoningOutput) to avoid validation error
    assert isinstance(result, LLMOutput)  # noqa: S101
    assert result.flagged is False  # noqa: S101
    assert result.confidence == 0.0  # noqa: S101
    # Should NOT have a reason field since we returned base LLMOutput
    assert not hasattr(result, "reason") or not hasattr(result, "__dict__") or "reason" not in result.__dict__  # noqa: S101
    assert token_usage.prompt_tokens == 10  # noqa: S101
    assert token_usage.completion_tokens == 0  # noqa: S101
>>>>>>> 92246d9f
<|MERGE_RESOLUTION|>--- conflicted
+++ resolved
@@ -13,11 +13,8 @@
     LLMConfig,
     LLMErrorOutput,
     LLMOutput,
-<<<<<<< HEAD
+    LLMReasoningOutput,
     _build_analysis_payload,
-=======
-    LLMReasoningOutput,
->>>>>>> 92246d9f
     _build_full_prompt,
     _strip_json_code_fence,
     create_llm_check_fn,
@@ -236,7 +233,6 @@
     assert "token_usage" in result.info  # noqa: S101
 
 
-<<<<<<< HEAD
 # ==================== Multi-Turn Functionality Tests ====================
 
 
@@ -450,12 +446,6 @@
 async def test_create_llm_check_fn_extracts_conversation_history(monkeypatch: pytest.MonkeyPatch) -> None:
     """Factory-created guardrail should extract conversation history from context."""
     captured_args: dict[str, Any] = {}
-=======
-@pytest.mark.asyncio
-async def test_create_llm_check_fn_uses_reasoning_output_when_enabled(monkeypatch: pytest.MonkeyPatch) -> None:
-    """When include_reasoning=True and no output_model provided, should use LLMReasoningOutput."""
-    recorded_output_model: type[LLMOutput] | None = None
->>>>>>> 92246d9f
 
     async def fake_run_llm(
         text: str,
@@ -463,7 +453,6 @@
         client: Any,
         model: str,
         output_model: type[LLMOutput],
-<<<<<<< HEAD
         conversation_history: list[dict[str, Any]] | None = None,
         max_turns: int = 10,
     ) -> tuple[LLMOutput, TokenUsage]:
@@ -503,7 +492,98 @@
 async def test_create_llm_check_fn_handles_missing_conversation_history(monkeypatch: pytest.MonkeyPatch) -> None:
     """Factory-created guardrail should handle context without get_conversation_history."""
     captured_args: dict[str, Any] = {}
-=======
+
+    async def fake_run_llm(
+        text: str,
+        system_prompt: str,
+        client: Any,
+        model: str,
+        output_model: type[LLMOutput],
+        conversation_history: list[dict[str, Any]] | None = None,
+        max_turns: int = 10,
+    ) -> tuple[LLMOutput, TokenUsage]:
+        captured_args["conversation_history"] = conversation_history
+        return LLMOutput(flagged=False, confidence=0.1), _mock_token_usage()
+
+    monkeypatch.setattr(llm_base, "run_llm", fake_run_llm)
+
+    guardrail_fn = create_llm_check_fn(
+        name="NoConvoTest",
+        description="Test guardrail",
+        system_prompt="Prompt",
+    )
+
+    # Context without get_conversation_history method
+    context = SimpleNamespace(guardrail_llm="fake-client")
+    config = LLMConfig(model="gpt-test")
+    await guardrail_fn(context, "text", config)
+
+    # Should pass empty list when no conversation history
+    assert captured_args["conversation_history"] == []  # noqa: S101
+
+
+@pytest.mark.asyncio
+async def test_run_llm_strips_whitespace_in_single_turn_mode() -> None:
+    """run_llm should strip whitespace from input in single-turn mode."""
+    client = _FakeAsyncClientCapture('{"flagged": false, "confidence": 0.1}')
+
+    await run_llm(
+        text="  Test input with whitespace  \n",
+        system_prompt="Analyze.",
+        client=client,  # type: ignore[arg-type]
+        model="gpt-test",
+        output_model=LLMOutput,
+        conversation_history=None,
+        max_turns=10,
+    )
+
+    # Should strip whitespace in single-turn mode
+    user_message = client.captured_messages[1]["content"]
+    assert "# Text\n\nTest input with whitespace" in user_message  # noqa: S101
+    assert "  Test input" not in user_message  # noqa: S101
+
+
+@pytest.mark.asyncio
+async def test_run_llm_strips_whitespace_in_multi_turn_mode() -> None:
+    """run_llm should strip whitespace from input in multi-turn mode."""
+    client = _FakeAsyncClientCapture('{"flagged": false, "confidence": 0.1}')
+    conversation_history = [
+        {"role": "user", "content": "Previous message"},
+    ]
+
+    await run_llm(
+        text="  Test input with whitespace  \n",
+        system_prompt="Analyze.",
+        client=client,  # type: ignore[arg-type]
+        model="gpt-test",
+        output_model=LLMOutput,
+        conversation_history=conversation_history,
+        max_turns=10,
+    )
+
+    # Should strip whitespace in multi-turn mode
+    user_message = client.captured_messages[1]["content"]
+    json_start = user_message.find("{")
+    payload = json.loads(user_message[json_start:])
+    assert payload["latest_input"] == "Test input with whitespace"  # noqa: S101
+
+
+# ==================== Include Reasoning Tests ====================
+
+
+@pytest.mark.asyncio
+async def test_create_llm_check_fn_uses_reasoning_output_when_enabled(monkeypatch: pytest.MonkeyPatch) -> None:
+    """When include_reasoning=True and no output_model provided, should use LLMReasoningOutput."""
+    recorded_output_model: type[LLMOutput] | None = None
+
+    async def fake_run_llm(
+        text: str,
+        system_prompt: str,
+        client: Any,
+        model: str,
+        output_model: type[LLMOutput],
+        conversation_history: list[dict[str, Any]] | None = None,
+        max_turns: int = 10,
     ) -> tuple[LLMOutput, TokenUsage]:
         nonlocal recorded_output_model
         recorded_output_model = output_model
@@ -534,7 +614,6 @@
 async def test_create_llm_check_fn_uses_base_model_without_reasoning(monkeypatch: pytest.MonkeyPatch) -> None:
     """When include_reasoning=False, should use base LLMOutput without reasoning fields."""
     recorded_output_model: type[LLMOutput] | None = None
->>>>>>> 92246d9f
 
     async def fake_run_llm(
         text: str,
@@ -542,75 +621,8 @@
         client: Any,
         model: str,
         output_model: type[LLMOutput],
-<<<<<<< HEAD
         conversation_history: list[dict[str, Any]] | None = None,
         max_turns: int = 10,
-    ) -> tuple[LLMOutput, TokenUsage]:
-        captured_args["conversation_history"] = conversation_history
-        return LLMOutput(flagged=False, confidence=0.1), _mock_token_usage()
-
-    monkeypatch.setattr(llm_base, "run_llm", fake_run_llm)
-
-    guardrail_fn = create_llm_check_fn(
-        name="NoConvoTest",
-        description="Test guardrail",
-        system_prompt="Prompt",
-    )
-
-    # Context without get_conversation_history method
-    context = SimpleNamespace(guardrail_llm="fake-client")
-    config = LLMConfig(model="gpt-test")
-    await guardrail_fn(context, "text", config)
-
-    # Should pass empty list when no conversation history
-    assert captured_args["conversation_history"] == []  # noqa: S101
-
-
-@pytest.mark.asyncio
-async def test_run_llm_strips_whitespace_in_single_turn_mode() -> None:
-    """run_llm should strip whitespace from input in single-turn mode."""
-    client = _FakeAsyncClientCapture('{"flagged": false, "confidence": 0.1}')
-
-    await run_llm(
-        text="  Test input with whitespace  \n",
-        system_prompt="Analyze.",
-        client=client,  # type: ignore[arg-type]
-        model="gpt-test",
-        output_model=LLMOutput,
-        conversation_history=None,
-        max_turns=10,
-    )
-
-    # Should strip whitespace in single-turn mode
-    user_message = client.captured_messages[1]["content"]
-    assert "# Text\n\nTest input with whitespace" in user_message  # noqa: S101
-    assert "  Test input" not in user_message  # noqa: S101
-
-
-@pytest.mark.asyncio
-async def test_run_llm_strips_whitespace_in_multi_turn_mode() -> None:
-    """run_llm should strip whitespace from input in multi-turn mode."""
-    client = _FakeAsyncClientCapture('{"flagged": false, "confidence": 0.1}')
-    conversation_history = [
-        {"role": "user", "content": "Previous message"},
-    ]
-
-    await run_llm(
-        text="  Test input with whitespace  \n",
-        system_prompt="Analyze.",
-        client=client,  # type: ignore[arg-type]
-        model="gpt-test",
-        output_model=LLMOutput,
-        conversation_history=conversation_history,
-        max_turns=10,
-    )
-
-    # Should strip whitespace in multi-turn mode
-    user_message = client.captured_messages[1]["content"]
-    json_start = user_message.find("{")
-    payload = json.loads(user_message[json_start:])
-    assert payload["latest_input"] == "Test input with whitespace"  # noqa: S101
-=======
     ) -> tuple[LLMOutput, TokenUsage]:
         nonlocal recorded_output_model
         recorded_output_model = output_model
@@ -642,10 +654,6 @@
 @pytest.mark.asyncio
 async def test_run_llm_handles_empty_response_with_reasoning_output(monkeypatch: pytest.MonkeyPatch) -> None:
     """When response content is empty, should return base LLMOutput even if output_model is LLMReasoningOutput."""
-    from types import SimpleNamespace
-
-    from guardrails.checks.text.llm_base import LLMReasoningOutput, run_llm
-
     # Mock response with empty content
     mock_response = SimpleNamespace(
         choices=[SimpleNamespace(message=SimpleNamespace(content=""))],
@@ -673,5 +681,4 @@
     # Should NOT have a reason field since we returned base LLMOutput
     assert not hasattr(result, "reason") or not hasattr(result, "__dict__") or "reason" not in result.__dict__  # noqa: S101
     assert token_usage.prompt_tokens == 10  # noqa: S101
-    assert token_usage.completion_tokens == 0  # noqa: S101
->>>>>>> 92246d9f
+    assert token_usage.completion_tokens == 0  # noqa: S101