"""LLM-based guardrail content checking.

This module enables the creation and registration of content moderation guardrails
using Large Language Models (LLMs). It provides configuration and output schemas,
prompt helpers, a utility for executing LLM-based checks, and a factory for generating
guardrail check functions leveraging LLMs.

Simply add your own system prompt to create a new guardrail. See `Off Topic Prompts` for an example.

Classes:
    LLMConfig: Configuration schema for parameterizing LLM-based guardrails.
    LLMOutput: Output schema for results from LLM analysis.
    LLMErrorOutput: Extended LLM output schema with error information.

Functions:
    run_llm: Run an LLM analysis and return structured output.
    create_llm_check_fn: Factory for building and registering LLM-based guardrails.

Examples:
```python
    from guardrails.types import CheckFn
    class MyLLMOutput(LLMOutput):
        my_guardrail = create_llm_check_fn(
            name="MyCheck",
            description="Checks for risky language.",
            system_prompt="Check for risky content.",
            output_model=MyLLMOutput,
    )
```
"""

from __future__ import annotations

import asyncio
import functools
import inspect
import json
import logging
import textwrap
from collections.abc import Callable
from typing import TYPE_CHECKING, Any, TypeVar

from openai import AsyncOpenAI, OpenAI
from pydantic import BaseModel, ConfigDict, Field

from guardrails.registry import default_spec_registry
from guardrails.spec import GuardrailSpecMetadata
from guardrails.types import (
    CheckFn,
    GuardrailLLMContextProto,
    GuardrailResult,
    TokenUsage,
    extract_token_usage,
    token_usage_to_dict,
)
from guardrails.utils.output import OutputSchema

from ...utils.safety_identifier import SAFETY_IDENTIFIER, supports_safety_identifier

if TYPE_CHECKING:
    from openai import AsyncAzureOpenAI, AzureOpenAI  # type: ignore[unused-import]
else:
    try:
        from openai import AsyncAzureOpenAI, AzureOpenAI  # type: ignore
    except Exception:  # pragma: no cover - optional dependency
        AsyncAzureOpenAI = object  # type: ignore[assignment]
        AzureOpenAI = object  # type: ignore[assignment]

logger = logging.getLogger(__name__)


__all__ = [
    "LLMConfig",
    "LLMErrorOutput",
    "LLMOutput",
    "LLMReasoningOutput",
    "create_error_result",
    "create_llm_check_fn",
]


class LLMConfig(BaseModel):
    """Configuration schema for LLM-based content checks.

    Used to specify the LLM model, confidence threshold, and conversation history
    settings for triggering a tripwire.

    Attributes:
        model (str): The LLM model to use for checking the text.
        confidence_threshold (float): Minimum confidence required to trigger the guardrail,
            as a float between 0.0 and 1.0.
<<<<<<< HEAD
        max_turns (int): Maximum number of conversation turns to include in analysis.
            Set to 1 for single-turn behavior. Defaults to 10.
=======
        include_reasoning (bool): Whether to include reasoning/explanation in guardrail
            output. Useful for development and debugging, but disabled by default in production
            to save tokens. Defaults to False.
>>>>>>> 92246d9f
    """

    model: str = Field(..., description="LLM model to use for checking the text")
    confidence_threshold: float = Field(
        0.7,
        description="Minimum confidence threshold to trigger the guardrail (0.0 to 1.0). Defaults to 0.7.",
        ge=0.0,
        le=1.0,
    )
<<<<<<< HEAD
    max_turns: int = Field(
        10,
        description="Maximum conversation turns to include in analysis. Set to 1 for single-turn. Defaults to 10.",
        ge=1,
=======
    include_reasoning: bool = Field(
        False,
        description=(
            "Include reasoning/explanation fields in output. "
            "Defaults to False for token efficiency. Enable for development/debugging."
        ),
>>>>>>> 92246d9f
    )

    model_config = ConfigDict(extra="forbid")


TLLMCfg = TypeVar("TLLMCfg", bound=LLMConfig)


class LLMOutput(BaseModel):
    """Output schema for LLM content checks.

    Used for structured results returned by LLM-based moderation guardrails.

    Attributes:
        flagged (bool): Indicates whether the content was flagged.
        confidence (float): LLM's confidence in the flagging decision (0.0 to 1.0).
    """

    flagged: bool = Field(..., description="Indicates whether the content was flagged")
    confidence: float = Field(
        ...,
        description="Confidence in the flagging decision (0.0 to 1.0)",
        ge=0.0,
        le=1.0,
    )


class LLMReasoningOutput(LLMOutput):
    """Extended LLM output schema with reasoning explanation.

    Extends LLMOutput to include a reason field explaining the decision.
    This output model is used when include_reasoning is enabled in the guardrail config.

    Attributes:
        flagged (bool): Indicates whether the content was flagged (inherited).
        confidence (float): Confidence in the flagging decision, 0.0 to 1.0 (inherited).
        reason (str): Explanation for why the input was flagged or not flagged.
    """

    reason: str = Field(..., description="Explanation for the flagging decision")


class LLMErrorOutput(LLMOutput):
    """Extended LLM output schema with error information.

    Extends LLMOutput to include additional information about errors that occurred
    during LLM processing, such as content filter triggers.

    Attributes:
        info (dict): Additional information about the error.
    """

    info: dict


def create_error_result(
    guardrail_name: str,
    analysis: LLMErrorOutput,
    additional_info: dict[str, Any] | None = None,
    token_usage: TokenUsage | None = None,
) -> GuardrailResult:
    """Create a standardized GuardrailResult from an LLM error output.

    Args:
        guardrail_name: Name of the guardrail that failed.
        analysis: The LLM error output.
        additional_info: Optional additional fields to include in info dict.
        token_usage: Optional token usage statistics from the LLM call.

    Returns:
        GuardrailResult with execution_failed=True.
    """
    error_info = getattr(analysis, "info", {})
    error_message = error_info.get("error_message", "LLM execution failed")

    result_info: dict[str, Any] = {
        "guardrail_name": guardrail_name,
        "error": error_message,
        **analysis.model_dump(),
    }

    if additional_info:
        result_info.update(additional_info)

    # Include token usage if provided
    if token_usage is not None:
        result_info["token_usage"] = token_usage_to_dict(token_usage)

    return GuardrailResult(
        tripwire_triggered=False,
        execution_failed=True,
        original_exception=Exception(error_message),
        info=result_info,
    )


def _format_field_instruction(name: str, annotation: Any) -> str:
    """Return a natural language description for a response field."""
    if name == "flagged":
        return '- "flagged": boolean (true if detected and false otherwise)'
    if name == "confidence":
        return '- "confidence": float (0.0 to 1.0)'
    if name == "reason":
        return '- "reason": string explaining the rationale for the decision'

    type_name = getattr(annotation, "__name__", None) or str(annotation)
    normalized_type = type_name.lower()
    if "bool" in normalized_type:
        value_type = "boolean"
    elif "float" in normalized_type:
        value_type = "float"
    elif "int" in normalized_type:
        value_type = "integer"
    elif "str" in normalized_type:
        value_type = "string"
    else:
        value_type = normalized_type
    return f'- "{name}": {value_type}'


def _build_full_prompt(system_prompt: str, output_model: type[LLMOutput]) -> str:
    """Assemble a complete LLM prompt with instructions and response schema.

    Incorporates the supplied system prompt and specifies the required JSON response fields.

    Args:
        system_prompt (str): The instructions describing analysis criteria.
        output_model (type[LLMOutput]): Pydantic model defining expected response structure.

    Returns:
        str: Formatted prompt string for LLM input.
    """
    template = """
    {system_prompt}

    Respond with a json object containing:
    {field_instructions}

    Only respond with the json object, nothing else.

    **IMPORTANT:**
    You must output a confidence score reflecting how likely the input is violative of the guardrail:
    - 1.0 = Certain violative
    - 0.0 = Certain not violative
    - Use the full range [0.0 - 1.0] to reflect your level of certainty

    Analyze the following text according to the instructions above.
    """
    field_instructions = "\n".join(_format_field_instruction(name, field.annotation) for name, field in output_model.model_fields.items())
    return (
        textwrap.dedent(template)
        .strip()
        .format(
            system_prompt=system_prompt,
            field_instructions=field_instructions,
        )
    )


def _strip_json_code_fence(text: str) -> str:
    """Remove JSON code fencing (```json ... ```) from a response, if present.

    This function is defensive: it returns the input string unchanged unless
    a valid JSON code fence is detected and parseable.

    Args:
        text (str): LLM output, possibly wrapped in a JSON code fence.

    Returns:
        str: Extracted JSON string or the original string.
    """
    lines = text.strip().splitlines()
    if len(lines) < 3:
        return text

    first, *body, last = lines
    if not first.startswith("```json") or last != "```":
        return text

    candidate = "\n".join(body)
    try:
        json.loads(candidate)
    except json.JSONDecodeError:
        return text

    return candidate


async def _invoke_openai_callable(
    method: Callable[..., Any],
    /,
    *args: Any,
    **kwargs: Any,
) -> Any:
    """Invoke OpenAI SDK methods that may be sync or async."""
    if inspect.iscoroutinefunction(method):
        return await method(*args, **kwargs)

    loop = asyncio.get_running_loop()
    result = await loop.run_in_executor(
        None,
        functools.partial(method, *args, **kwargs),
    )
    if inspect.isawaitable(result):
        return await result
    return result


async def _request_chat_completion(
    client: AsyncOpenAI | OpenAI | AsyncAzureOpenAI | AzureOpenAI,
    *,
    messages: list[dict[str, str]],
    model: str,
    response_format: dict[str, Any],
) -> Any:
    """Invoke chat.completions.create on sync or async OpenAI clients."""
    # Only include safety_identifier for official OpenAI API
    kwargs: dict[str, Any] = {
        "messages": messages,
        "model": model,
        "response_format": response_format,
    }

    # Only official OpenAI API supports safety_identifier (not Azure or local models)
    if supports_safety_identifier(client):
        kwargs["safety_identifier"] = SAFETY_IDENTIFIER

    return await _invoke_openai_callable(client.chat.completions.create, **kwargs)


def _build_analysis_payload(
    conversation_history: list[dict[str, Any]] | None,
    latest_input: str,
    max_turns: int,
) -> str:
    """Build a JSON payload with conversation history and latest input.

    Args:
        conversation_history: List of normalized conversation entries.
        latest_input: The current text being analyzed.
        max_turns: Maximum number of conversation turns to include.

    Returns:
        JSON string with conversation context and latest input.
    """
    trimmed_input = latest_input.strip()
    recent_turns = (conversation_history or [])[-max_turns:]
    payload = {
        "conversation": recent_turns,
        "latest_input": trimmed_input,
    }
    return json.dumps(payload, ensure_ascii=False)


async def run_llm(
    text: str,
    system_prompt: str,
    client: AsyncOpenAI | OpenAI | AsyncAzureOpenAI | AzureOpenAI,
    model: str,
    output_model: type[LLMOutput],
    conversation_history: list[dict[str, Any]] | None = None,
    max_turns: int = 10,
) -> tuple[LLMOutput, TokenUsage]:
    """Run an LLM analysis for a given prompt and user input.

    Invokes the OpenAI LLM, enforces prompt/response contract, parses the LLM's
    output, and returns a validated result along with token usage statistics.

    When conversation_history is provided and max_turns > 1, the analysis
    includes conversation context formatted as a JSON payload with the
    structure: {"conversation": [...], "latest_input": "..."}.

    Args:
        text (str): Text to analyze.
        system_prompt (str): Prompt instructions for the LLM.
        client (AsyncOpenAI | OpenAI | AsyncAzureOpenAI | AzureOpenAI): OpenAI client used for guardrails.
        model (str): Identifier for which LLM model to use.
        output_model (type[LLMOutput]): Model for parsing and validating the LLM's response.
        conversation_history (list[dict[str, Any]] | None): Optional normalized
            conversation history for multi-turn analysis. Defaults to None.
        max_turns (int): Maximum number of conversation turns to include.
            Defaults to 10. Set to 1 for single-turn behavior.

    Returns:
        tuple[LLMOutput, TokenUsage]: A tuple containing:
            - Structured output with the detection decision and confidence.
            - Token usage statistics from the LLM call.
    """
    full_prompt = _build_full_prompt(system_prompt, output_model)

    # Default token usage for error cases
    no_usage = TokenUsage(
        prompt_tokens=None,
        completion_tokens=None,
        total_tokens=None,
        unavailable_reason="LLM call failed before usage could be recorded",
    )

    # Build user content based on whether conversation history is available
    # and whether we're in multi-turn mode (max_turns > 1)
    has_conversation = conversation_history and len(conversation_history) > 0
    use_multi_turn = has_conversation and max_turns > 1

    if use_multi_turn:
        # Multi-turn: build JSON payload with conversation context
        analysis_payload = _build_analysis_payload(conversation_history, text, max_turns)
        user_content = f"# Analysis Input\n\n{analysis_payload}"
    else:
        # Single-turn: use text directly (strip whitespace for consistency)
        user_content = f"# Text\n\n{text.strip()}"

    try:
        response = await _request_chat_completion(
            client=client,
            messages=[
                {"role": "system", "content": full_prompt},
                {"role": "user", "content": user_content},
            ],
            model=model,
            response_format=OutputSchema(output_model).get_completions_format(),  # type: ignore[arg-type, unused-ignore]
        )

        # Extract token usage from the response
        token_usage = extract_token_usage(response)

        result = response.choices[0].message.content
        if not result:
            # Use base LLMOutput for empty responses to avoid validation errors
            # with extended models that have required fields (e.g., LLMReasoningOutput)
            return (
                LLMOutput(
                    flagged=False,
                    confidence=0.0,
                ),
                token_usage,
            )
        result = _strip_json_code_fence(result)
        return output_model.model_validate_json(result), token_usage

    except Exception as exc:
        logger.exception("LLM guardrail failed for prompt: %s", system_prompt)

        # Check if this is a content filter error - Azure OpenAI
        if "content_filter" in str(exc):
            logger.warning("Content filter triggered by provider: %s", exc)
            return (
                LLMErrorOutput(
                    flagged=True,
                    confidence=1.0,
                    info={
                        "third_party_filter": True,
                        "error_message": str(exc),
                    },
                ),
                no_usage,
            )
        # Always return error information for other LLM failures
        return (
            LLMErrorOutput(
                flagged=False,
                confidence=0.0,
                info={
                    "error_message": str(exc),
                },
            ),
            no_usage,
        )


def create_llm_check_fn(
    name: str,
    description: str,
    system_prompt: str,
    output_model: type[LLMOutput] | None = None,
    config_model: type[TLLMCfg] = LLMConfig,  # type: ignore[assignment]
) -> CheckFn[GuardrailLLMContextProto, str, TLLMCfg]:
    """Factory for constructing and registering an LLM-based guardrail check_fn.

    This helper registers the guardrail with the default registry and returns a
    check_fn suitable for use in guardrail pipelines. The returned function will
    use the configured LLM to analyze text, validate the result, and trigger if
    confidence exceeds the provided threshold.

<<<<<<< HEAD
    All guardrails created with this factory automatically support multi-turn
    conversation analysis. Conversation history is extracted from the context
    and trimmed to the configured max_turns. Set max_turns=1 in config for
    single-turn behavior.
=======
    When a custom `output_model` is provided, it will always be used regardless of
    `include_reasoning`. When no custom model is provided, `include_reasoning` controls
    whether to use `LLMReasoningOutput` (with reason field) or `LLMOutput` (base model).
>>>>>>> 92246d9f

    Args:
        name (str): Name under which to register the guardrail.
        description (str): Short explanation of the guardrail's logic.
        system_prompt (str): Prompt passed to the LLM to control analysis.
        output_model (type[LLMOutput] | None): Custom schema for parsing the LLM output.
            If provided, this model will always be used. If None (default), the model
            selection is controlled by `include_reasoning` in the config.
        config_model (type[LLMConfig]): Configuration schema for the check_fn.

    Returns:
        CheckFn[GuardrailLLMContextProto, str, TLLMCfg]: Async check function
            to be registered as a guardrail.
    """
    # Store the custom output model if provided
    custom_output_model = output_model

    async def guardrail_func(
        ctx: GuardrailLLMContextProto,
        data: str,
        config: TLLMCfg,
    ) -> GuardrailResult:
        """Runs an LLM-based check_fn on text using the configured system prompt.

        Args:
            ctx (GuardrailLLMContextProto | Any): The guardrail context.
            data (str): The text data to analyze.
            config (LLMConfig): Configuration for the LLM check_fn.

        Returns:
            GuardrailResult: The result of the guardrail check_fn.
        """
        if spd := getattr(config, "system_prompt_details", None):
            rendered_system_prompt = system_prompt.format(system_prompt_details=spd)
        else:
            rendered_system_prompt = system_prompt

<<<<<<< HEAD
        # Extract conversation history from context if available
        conversation_history = getattr(ctx, "get_conversation_history", lambda: None)() or []

        # Get max_turns from config (default to 10 if not present for backward compat)
        max_turns = getattr(config, "max_turns", 10)
=======
        # Determine output model: custom model takes precedence, otherwise use include_reasoning
        if custom_output_model is not None:
            # Always use the custom model if provided
            selected_output_model = custom_output_model
        else:
            # No custom model: use include_reasoning to decide
            include_reasoning = getattr(config, "include_reasoning", False)
            selected_output_model = LLMReasoningOutput if include_reasoning else LLMOutput
>>>>>>> 92246d9f

        analysis, token_usage = await run_llm(
            data,
            rendered_system_prompt,
            ctx.guardrail_llm,
            config.model,
<<<<<<< HEAD
            output_model,
            conversation_history=conversation_history,
            max_turns=max_turns,
=======
            selected_output_model,
>>>>>>> 92246d9f
        )

        # Check if this is an error result
        if isinstance(analysis, LLMErrorOutput):
            return create_error_result(
                guardrail_name=name,
                analysis=analysis,
                token_usage=token_usage,
            )

        # Compare severity levels
        is_trigger = analysis.flagged and analysis.confidence >= config.confidence_threshold
        return GuardrailResult(
            tripwire_triggered=is_trigger,
            info={
                "guardrail_name": name,
                **analysis.model_dump(),
                "threshold": config.confidence_threshold,
                "token_usage": token_usage_to_dict(token_usage),
            },
        )

    guardrail_func.__annotations__["config"] = config_model

    default_spec_registry.register(
        name=name,
        check_fn=guardrail_func,
        description=description,
        media_type="text/plain",
        metadata=GuardrailSpecMetadata(engine="LLM", uses_conversation_history=True),
    )

    return guardrail_func<|MERGE_RESOLUTION|>--- conflicted
+++ resolved
@@ -89,14 +89,11 @@
         model (str): The LLM model to use for checking the text.
         confidence_threshold (float): Minimum confidence required to trigger the guardrail,
             as a float between 0.0 and 1.0.
-<<<<<<< HEAD
         max_turns (int): Maximum number of conversation turns to include in analysis.
             Set to 1 for single-turn behavior. Defaults to 10.
-=======
         include_reasoning (bool): Whether to include reasoning/explanation in guardrail
             output. Useful for development and debugging, but disabled by default in production
             to save tokens. Defaults to False.
->>>>>>> 92246d9f
     """
 
     model: str = Field(..., description="LLM model to use for checking the text")
@@ -106,19 +103,17 @@
         ge=0.0,
         le=1.0,
     )
-<<<<<<< HEAD
     max_turns: int = Field(
         10,
         description="Maximum conversation turns to include in analysis. Set to 1 for single-turn. Defaults to 10.",
         ge=1,
-=======
+    )
     include_reasoning: bool = Field(
         False,
         description=(
             "Include reasoning/explanation fields in output. "
             "Defaults to False for token efficiency. Enable for development/debugging."
         ),
->>>>>>> 92246d9f
     )
 
     model_config = ConfigDict(extra="forbid")
@@ -502,16 +497,10 @@
     use the configured LLM to analyze text, validate the result, and trigger if
     confidence exceeds the provided threshold.
 
-<<<<<<< HEAD
     All guardrails created with this factory automatically support multi-turn
     conversation analysis. Conversation history is extracted from the context
     and trimmed to the configured max_turns. Set max_turns=1 in config for
     single-turn behavior.
-=======
-    When a custom `output_model` is provided, it will always be used regardless of
-    `include_reasoning`. When no custom model is provided, `include_reasoning` controls
-    whether to use `LLMReasoningOutput` (with reason field) or `LLMOutput` (base model).
->>>>>>> 92246d9f
 
     Args:
         name (str): Name under which to register the guardrail.
@@ -549,13 +538,12 @@
         else:
             rendered_system_prompt = system_prompt
 
-<<<<<<< HEAD
         # Extract conversation history from context if available
         conversation_history = getattr(ctx, "get_conversation_history", lambda: None)() or []
 
         # Get max_turns from config (default to 10 if not present for backward compat)
         max_turns = getattr(config, "max_turns", 10)
-=======
+
         # Determine output model: custom model takes precedence, otherwise use include_reasoning
         if custom_output_model is not None:
             # Always use the custom model if provided
@@ -564,20 +552,15 @@
             # No custom model: use include_reasoning to decide
             include_reasoning = getattr(config, "include_reasoning", False)
             selected_output_model = LLMReasoningOutput if include_reasoning else LLMOutput
->>>>>>> 92246d9f
 
         analysis, token_usage = await run_llm(
             data,
             rendered_system_prompt,
             ctx.guardrail_llm,
             config.model,
-<<<<<<< HEAD
-            output_model,
+            selected_output_model,
             conversation_history=conversation_history,
             max_turns=max_turns,
-=======
-            selected_output_model,
->>>>>>> 92246d9f
         )
 
         # Check if this is an error result
