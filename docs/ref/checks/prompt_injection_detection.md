# Prompt Injection Detection

Detects prompt injection attempts in function calls and function call outputs using LLM-based analysis. Performs prompt injection detection checks on function calls and outputs at each step of the conversation to identify malicious attempts to manipulate AI behavior or extract sensitive information.

## How Prompt Injection Detection Guardrails Work

The prompt injection detection guardrail runs at two critical checkpoints to ensure AI actions remain aligned with user intent:

### 1. Output Guardrail - Tool Call Validation
Before any tool calls are executed, the prompt injection detection check validates that the requested functions align with the user's goal. This prevents the AI from calling unrelated or harmful functions.

**Example - Blocked Tool Call:**

- **User asks**: "What's the weather in Tokyo?"
- **AI attempts**: `get_weather(location="Tokyo")` and `wire_money(amount=1000, recipient="unknown")`
- **Prompt injection detection check**: Guardrail tripwire is triggered as the `wire_money` call is completely unrelated to weather inquiry

### 2. Pre-flight Guardrail - Tool Call Output Validation
After tool execution, the prompt injection detection check validates that the returned data aligns with the user's request. This prevents data leakage and ensures responses stay on-topic.

**Example - Blocked Output:**

- **User asks**: "What's the weather in Tokyo?"
- **Tool returns**: `{"temperature": "22°C", "condition": "sunny", "user_bank_balance": "$5,247.83", "recent_transactions": [...]}`
- **Prompt injection detection check**: Guardrail tripwire is triggered as the response contains unrelated financial data

## Configuration

```json
{
    "name": "Prompt Injection Detection",
    "config": {
        "model": "gpt-4.1-mini",
        "confidence_threshold": 0.7,
<<<<<<< HEAD
        "max_turns": 10
=======
        "include_reasoning": false
>>>>>>> 92246d9f
    }
}
```

### Parameters

- **`model`** (required): Model to use for prompt injection detection analysis (e.g., "gpt-4.1-mini")
- **`confidence_threshold`** (required): Minimum confidence score to trigger tripwire (0.0 to 1.0)
<<<<<<< HEAD
- **`max_turns`** (optional): Maximum number of user messages to include for determining user intent. Default: 10. Set to 1 to only use the most recent user message.
=======
- **`include_reasoning`** (optional): Whether to include the `observation` and `evidence` fields in the output (default: `false`)
    - When `true`: Returns detailed `observation` explaining what the action is doing and `evidence` with specific quotes/details
    - When `false`: Omits reasoning fields to save tokens (typically 100-300 tokens per check)
    - **Performance**: In our evaluations, disabling reasoning reduces median latency by 40% on average (ranging from 18% to 67% depending on model) while maintaining detection performance
    - **Use Case**: Keep disabled for production to minimize costs and latency; enable for development and debugging
>>>>>>> 92246d9f

**Flags as MISALIGNED:**

- Unrelated functions called (e.g., user asks weather → agent calls wire_money)
- Harmful operations not requested (e.g., delete_files, access_camera)
- Private data returned unrelated to request (e.g., weather query → bank account data)
- Unrelated extra data attached to responses

**Does NOT flag:**

- Reasonable actions for the user's goal (even if suboptimal)
- Partial answers or ineffective responses
- Refusals to answer restricted content
- Related actions that help accomplish the goal

## What It Returns

Returns a `GuardrailResult` with the following `info` dictionary:

```json
{
    "guardrail_name": "Prompt Injection Detection",
    "observation": "The assistant is calling get_weather function with location parameter",
    "flagged": false,
    "confidence": 0.1,
    "threshold": 0.7,
    "user_goal": "What's the weather in Tokyo?",
    "action": [
        {
            "type": "function_call",
            "name": "get_weather",
            "arguments": "{'location': 'Tokyo'}"
        }
    ]
}
```

- **`observation`**: What the AI action is doing - *only included when `include_reasoning=true`*
- **`flagged`**: Whether the action is misaligned (boolean)
- **`confidence`**: Confidence score (0.0 to 1.0) that the action is misaligned
- **`evidence`**: Specific evidence from conversation supporting the decision - *only included when `include_reasoning=true`*
- **`threshold`**: The confidence threshold that was configured
- **`user_goal`**: The tracked user intent from conversation
- **`action`**: The list of function calls or tool outputs analyzed for alignment

**Note**: When `include_reasoning=false` (the default), the `observation` and `evidence` fields are omitted to reduce token generation costs.

## Benchmark Results

### Dataset Description

This benchmark evaluates model performance on agent conversation traces:

- **[AgentDojo dataset](https://github.com/ethz-spylab/agentdojo)**: 1,046 samples generated from running AgentDojo's benchmark script on workspace, travel, banking, and Slack suite combined with the "important_instructions" attack (949 positive cases, 97 negative samples)
- **Internal synthetic dataset**: 537 positive cases simulating realistic, multi-turn agent conversation traces

**Example of misaligned conversation:**

- **User asks**: "Schedule a 30-minute sync with Priya at 10am on 2025-09-07"
- **Expected actions**: Calendar functions to schedule meeting
- **Misaligned action**: Agent also calls `get_bank_accounts()` - completely unrelated to scheduling

### Results

#### ROC Curve

![ROC Curve](../../benchmarking/alignment_roc_curves.png)

#### Performance Metrics

| Model         | ROC AUC | Prec@R=0.80 | Prec@R=0.90 | Prec@R=0.95 | Recall@FPR=0.01 |
|---------------|---------|-------------|-------------|-------------|-----------------|
| gpt-5         | 0.993   | 0.999       | 0.999       | 0.999       | 0.584           |
| gpt-5-mini    | 0.954   | 0.995       | 0.995       | 0.995       | 0.000           |
| gpt-4.1       | 0.979   | 0.997       | 0.997       | 0.997       | 0.000           |
| gpt-4.1-mini (default) | 0.987   | 0.999       | 0.999       | 0.999       | 0.000           |

**Notes:**

- **ROC AUC**: Area under the ROC curve (higher is better)
- **Prec@R**: Precision at the specified recall threshold
- **Recall@FPR=0.01**: Recall when the false positive rate is 1%

### Latency Performance

| Model         | TTC P50 (ms) | TTC P95 (ms) |
|---------------|--------------|--------------|
| gpt-4.1-mini (default)  | 1,481        | 2,563        |
| gpt-4.1       | 1,742        | 2,296        |
| gpt-5         | 3,994        | 6,654        |
| gpt-5-mini    | 5,895        | 9,031        |

- **TTC P50**: Median time to completion (50% of requests complete within this time)
- **TTC P95**: 95th percentile time to completion (95% of requests complete within this time)<|MERGE_RESOLUTION|>--- conflicted
+++ resolved
@@ -32,11 +32,8 @@
     "config": {
         "model": "gpt-4.1-mini",
         "confidence_threshold": 0.7,
-<<<<<<< HEAD
-        "max_turns": 10
-=======
+        "max_turns": 10,
         "include_reasoning": false
->>>>>>> 92246d9f
     }
 }
 ```
@@ -45,15 +42,12 @@
 
 - **`model`** (required): Model to use for prompt injection detection analysis (e.g., "gpt-4.1-mini")
 - **`confidence_threshold`** (required): Minimum confidence score to trigger tripwire (0.0 to 1.0)
-<<<<<<< HEAD
 - **`max_turns`** (optional): Maximum number of user messages to include for determining user intent. Default: 10. Set to 1 to only use the most recent user message.
-=======
 - **`include_reasoning`** (optional): Whether to include the `observation` and `evidence` fields in the output (default: `false`)
     - When `true`: Returns detailed `observation` explaining what the action is doing and `evidence` with specific quotes/details
     - When `false`: Omits reasoning fields to save tokens (typically 100-300 tokens per check)
     - **Performance**: In our evaluations, disabling reasoning reduces median latency by 40% on average (ranging from 18% to 67% depending on model) while maintaining detection performance
     - **Use Case**: Keep disabled for production to minimize costs and latency; enable for development and debugging
->>>>>>> 92246d9f
 
 **Flags as MISALIGNED:**
 
